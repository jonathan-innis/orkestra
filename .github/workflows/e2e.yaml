--- conflicted
+++ resolved
@@ -20,14 +20,9 @@
           curl https://baltocdn.com/helm/signing.asc | sudo apt-key add -
           sudo apt-get install apt-transport-https --yes
           echo "deb https://baltocdn.com/helm/stable/debian/ all main" | sudo tee /etc/apt/sources.list.d/helm-stable-debian.list
-<<<<<<< HEAD
-          curl -s "https://raw.githubusercontent.com/kubernetes-sigs/kustomize/master/hack/install_kustomize.sh"  | bash
-          helm version
-=======
           curl -s "https://raw.githubusercontent.com/kubernetes-sigs/kustomize/master/hack/install_kustomize.sh" | bash
           sudo apt-get update
           sudo apt-get install helm
->>>>>>> 3989de17
           kind export kubeconfig --name orkestra
           helm install orkestra chart/orkestra --atomic -n orkestra --create-namespace --values chart/orkestra/values-ci.yaml
       - name: Verify Deployment
