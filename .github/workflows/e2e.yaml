name: E2E Testing
on: 
  pull_request:
    branches: [main]
  push:
    branches: [main]
jobs:
  e2e:
    runs-on: ubuntu-latest
    steps:
      - name: Checkout
        uses: actions/checkout@v2
      - name: Create k8s Kind Cluster
        uses: engineerd/setup-kind@v0.5.0
        with:
          version: "v0.9.0"
          name: orkestra
          wait: 10s
          config: .kind-cluster.yaml
      - name: Deploy
        run: |
          curl https://baltocdn.com/helm/signing.asc | sudo apt-key add -
          sudo apt-get install apt-transport-https --yes
          echo "deb https://baltocdn.com/helm/stable/debian/ all main" | sudo tee /etc/apt/sources.list.d/helm-stable-debian.list
          curl -s "https://raw.githubusercontent.com/kubernetes-sigs/kustomize/master/hack/install_kustomize.sh"  | bash
          sudo apt-get update
          sudo apt-get install helm
          kind export kubeconfig --name orkestra
          helm install orkestra chart/orkestra --wait --atomic -n orkestra --create-namespace --values chart/orkestra/values-ci.yaml
      - name: Verify Deployment
        run: |
          curl -LO "https://dl.k8s.io/release/$(curl -L -s https://dl.k8s.io/release/stable.txt)/bin/linux/amd64/kubectl"
          chmod +x kubectl
          sudo mv kubectl /usr/local/bin
          kubectl cluster-info
          echo "current-context:" $(kubectl config current-context)
      - name: Setup Go
        uses: actions/setup-go@v2
        with:
          go-version: '^1.13.1'
      - name: Restore Go cache
        uses: actions/cache@v1
        with:
          path: ~/go/pkg/mod
          key: ${{ runner.os }}-go-${{ hashFiles('**/go.sum') }}
          restore-keys: |
            ${{ runner.os }}-go-
      - name: Run test with Coverprofile
        run: |
<<<<<<< HEAD
          go test -v ./... -coverprofile coverage.txt -timeout 25m
=======
          make test
>>>>>>> a905400e
      - name: Upload coverage to Codecov
        uses: codecov/codecov-action@v1
        with:
          file: ./coverage.txt
      <|MERGE_RESOLUTION|>--- conflicted
+++ resolved
@@ -47,11 +47,7 @@
             ${{ runner.os }}-go-
       - name: Run test with Coverprofile
         run: |
-<<<<<<< HEAD
-          go test -v ./... -coverprofile coverage.txt -timeout 25m
-=======
           make test
->>>>>>> a905400e
       - name: Upload coverage to Codecov
         uses: codecov/codecov-action@v1
         with:
