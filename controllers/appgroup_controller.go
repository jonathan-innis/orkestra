// Copyright (c) Microsoft Corporation.
// Licensed under the MIT License.

package controllers

import (
	"context"
	"errors"
	"fmt"

	"github.com/Azure/Orkestra/pkg/utils"

	"sigs.k8s.io/controller-runtime/pkg/controller/controllerutil"

	"github.com/Azure/Orkestra/pkg/meta"
	"github.com/Azure/Orkestra/pkg/registry"
	"github.com/Azure/Orkestra/pkg/workflow"
	fluxhelmv2beta1 "github.com/fluxcd/helm-controller/api/v2beta1"
	"github.com/go-logr/logr"
	kerrors "k8s.io/apimachinery/pkg/api/errors"
	"k8s.io/apimachinery/pkg/runtime"
	"k8s.io/client-go/tools/record"
	ctrl "sigs.k8s.io/controller-runtime"
	"sigs.k8s.io/controller-runtime/pkg/client"
	"sigs.k8s.io/controller-runtime/pkg/predicate"
	"sigs.k8s.io/controller-runtime/pkg/reconcile"

	"github.com/Azure/Orkestra/api/v1alpha1"
)

var (
	ErrWorkflowInFailureStatus    = errors.New("workflow in failure status")
	ErrHelmReleaseInFailureStatus = errors.New("helmrelease in failure status")
)

// ApplicationGroupReconciler reconciles a ApplicationGroup object
type ApplicationGroupReconciler struct {
	client.Client
	Log    logr.Logger
	Scheme *runtime.Scheme

	Engine workflow.Engine

	// RegistryClient interacts with the helm registries to pull and push charts
	RegistryClient *registry.Client

	// StagingRepoName is the nickname for the repository used for staging artifacts before being deployed using the HelmRelease object
	StagingRepoName string

	// TargetDir to stage the charts before pushing
	TargetDir string

	// Recorder generates kubernetes events
	Recorder record.EventRecorder

	// DisableRemediation for debugging purposes
	// The object and associated Workflow, HelmReleases will
	// not be cleaned up
	DisableRemediation bool

	// CleanupDownloadedCharts signals the controller to delete the
	// fetched charts after they have been repackaged and pushed to staging
	CleanupDownloadedCharts bool
}

// +kubebuilder:rbac:groups=orkestra.azure.microsoft.com,resources=applicationgroups,verbs=get;list;watch;create;update;patch;delete
// +kubebuilder:rbac:groups=orkestra.azure.microsoft.com,resources=applicationgroups/status,verbs=get;update;patch

func (r *ApplicationGroupReconciler) Reconcile(ctx context.Context, req ctrl.Request) (ctrl.Result, error) {
	var requeue bool
	var err error
	appGroup := &v1alpha1.ApplicationGroup{}

	logr := r.Log.WithValues(v1alpha1.AppGroupNameKey, req.NamespacedName.Name)

	if err := r.Get(ctx, req.NamespacedName, appGroup); err != nil {
		if kerrors.IsNotFound(err) {
			logr.V(3).Info("skip reconciliation since AppGroup instance not found on the cluster")
			return ctrl.Result{}, nil
		}
		logr.Error(err, "unable to fetch ApplicationGroup instance")
		return ctrl.Result{}, err
	}

	patch := client.MergeFrom(appGroup.DeepCopy())

<<<<<<< HEAD
	// Check if this is an update event to the ApplicationGroup
	// in which case unmarshal the last successful spec into a
	// variable
	if appGroup.GetAnnotations() != nil {
		last := &v1alpha1.ApplicationGroup{}
		if s, ok := appGroup.Annotations[v1alpha1.LastSuccessfulAnnotation]; ok {
			_ = json.Unmarshal([]byte(s), last)
			r.lastSuccessfulApplicationGroup = last
		}
	}
=======
	// handle deletes if deletion timestamp is non-zero.
	// controller-runtime cannot guarantee the order of events
	// , so it is upto us to determine the type of event
>>>>>>> e8e7bb5c
	if !appGroup.DeletionTimestamp.IsZero() {
		if err := r.reconcileDelete(ctx, appGroup, patch); err != nil {
			return r.Failed(ctx, appGroup, patch, err)
		}
		return ctrl.Result{Requeue: true}, nil
	}
	// Add finalizer if it doesnt already exist
	if appGroup.Finalizers == nil {
		controllerutil.AddFinalizer(appGroup, v1alpha1.AppGroupFinalizer)
		if err := r.Patch(ctx, appGroup, patch); err != nil {
			return r.Failed(ctx, appGroup, patch, err)
		}
	}

	// If the (needs) Rollback phase is present in the reconciled version,
	// we must rollback the application group to the last successful spec.
	// This should only happen on updates and not during installs.
	if appGroup.GetDeployCondition() == meta.RollingBackReason {
<<<<<<< HEAD
		if err := r.reconcileRollback(ctx, appGroup, patch); err != nil {
			return r.Failed(ctx, appGroup, patch, err)
=======
		if appGroup.GetLastSuccessful() != nil {
			logr.Info("Rolling back to last successful application group spec")
			appGroup.Spec = *appGroup.GetLastSuccessful()
			err = r.Patch(ctx, &appGroup, patch)
			if err != nil {
				appGroup.DeployFailed(err.Error())
				logr.Error(err, "failed to update ApplicationGroup instance while rolling back")
				return r.handleResponseAndEvent(ctx, logr, appGroup, patch, requeue, err)
			}

			// If we are able to update to the previous spec
			// Change the app group spec into a progressing state
			appGroup.Progressing()
			_ = r.Status().Patch(ctx, &appGroup, patch)

			requeue = true
			err = nil
			return r.handleResponseAndEvent(ctx, logr, appGroup, patch, requeue, err)
>>>>>>> e8e7bb5c
		}
		return ctrl.Result{Requeue: true}, nil
	}

	if appGroup.Generation != appGroup.Status.ObservedGeneration {
		// Change the app group spec into a progressing state
		requeue, err = r.reconcileCreateOrUpdate(ctx, appGroup, patch)
		if err != nil {
			return r.Failed(ctx, appGroup, patch, err)
		}
	}
	if appGroup.GetReadyCondition() == meta.FailedReason {
		err = fmt.Errorf("workflow in failure/error condition")
		logr.Error(err, "workflow in failure/error condition")
		return r.Remediate(ctx, appGroup, patch, err)
	}
	return r.UpdateStatus(ctx, appGroup, patch, requeue)
}

func (r *ApplicationGroupReconciler) SetupWithManager(mgr ctrl.Manager) error {
	pred := predicate.GenerationChangedPredicate{}
	return ctrl.NewControllerManagedBy(mgr).
		For(&v1alpha1.ApplicationGroup{}).
		WithEventFilter(pred).
		Complete(r)
}

<<<<<<< HEAD
func (r *ApplicationGroupReconciler) handleRemediation(ctx context.Context, logr logr.Logger, g *v1alpha1.ApplicationGroup,
=======
func (r *ApplicationGroupReconciler) handleResponseAndEvent(ctx context.Context, logr logr.Logger, grp v1alpha1.ApplicationGroup,
	patch client.Patch, requeue bool, err error) (ctrl.Result, error) {
	var errStr string
	if err != nil {
		errStr = err.Error()
		grp.ReadyFailed(errStr)
	} else {
		grp.DeploySucceeded()
	}

	err2 := r.Status().Patch(ctx, &grp, patch)
	if err2 == nil && grp.GetReadyCondition() == meta.SucceededReason {
		// Annotate the resource with the last successful ApplicationGroup spec
		grp.SetLastSuccessful()
		if err := r.Patch(ctx, &grp, patch); err != nil {
			return ctrl.Result{}, err
		}

		r.Recorder.Event(&grp, "Normal", "ReconcileSuccess", fmt.Sprintf("Successfully reconciled ApplicationGroup %s", grp.Name))
	}

	if errStr != "" {
		r.Recorder.Event(&grp, "Warning", "ReconcileError", fmt.Sprintf("Failed to reconcile ApplicationGroup %s with Error : %s", grp.Name, errStr))
	}

	if err != nil {
		if !r.DisableRemediation {
			return r.handleRemediation(ctx, logr, grp, patch, err)
		}
	}

	if requeue {
		if grp.GetReadyCondition() != meta.ProgressingReason && grp.GetReadyCondition() != meta.ReversingReason {
			logr.WithValues("requeueTime", v1alpha1.GetInterval(&grp).String())
			logr.V(1).Info("workflow has succeeded")
			return reconcile.Result{RequeueAfter: v1alpha1.GetInterval(&grp)}, err
		}
		logr.WithValues("requeueTime", v1alpha1.DefaultProgressingRequeue.String())
		logr.V(1).Info("workflow is still progressing")
		return reconcile.Result{RequeueAfter: v1alpha1.DefaultProgressingRequeue}, err
	}
	return reconcile.Result{}, nil
}

func (r *ApplicationGroupReconciler) handleRemediation(ctx context.Context, logr logr.Logger, g v1alpha1.ApplicationGroup,
>>>>>>> e8e7bb5c
	patch client.Patch, err error) (ctrl.Result, error) {
	// Rollback to previous successful spec since the annotation was set and this is
	// an UPDATE event
	if g.GetLastSuccessful() != nil {
		// If this is a HelmRelease failure then we must remediate by cleaning up
		// all the helm releases deployed by the workflow and helm operator
		if errors.Is(err, ErrHelmReleaseInFailureStatus) {
			// Delete the HelmRelease(s) - parent and subchart(s)
			// Lookup charts using the label selector.
			// Example: chart=kafka-dev,heritage=orkestra,owner=dev, where chart=<top-level-chart>
			logr.Info("Remediating the applicationgroup with helmrelease failure status")
			for _, app := range g.Status.Applications {
				switch meta.GetResourceCondition(&app.ChartStatus, meta.ReadyCondition).Reason {
				case fluxhelmv2beta1.InstallFailedReason, fluxhelmv2beta1.UpgradeFailedReason, fluxhelmv2beta1.UninstallFailedReason,
					fluxhelmv2beta1.ArtifactFailedReason, fluxhelmv2beta1.InitFailedReason, fluxhelmv2beta1.GetLastReleaseFailedReason:
					listOption := client.MatchingLabels{
						workflow.OwnershipLabel: g.Name,
						workflow.HeritageLabel:  workflow.Project,
						workflow.ChartLabelKey:  app.Name,
					}
					helmReleases := fluxhelmv2beta1.HelmReleaseList{}
					err = r.List(ctx, &helmReleases, listOption)
					if err != nil {
						logr.Error(err, "failed to find generated HelmRelease instances")
						return reconcile.Result{}, nil
					}

					err = r.rollbackFailedHelmReleases(ctx, helmReleases.Items)
					if err != nil {
						logr.Error(err, "failed to rollback failed HelmRelease instances")
						return reconcile.Result{}, nil
					}
				}
			}
		}
		// mark the object as requiring rollback so that we can rollback
		// to the previous versions of all the applications in the ApplicationGroup
		// using the last successful spec
		g.RollingBack()
		_ = r.Status().Patch(ctx, g, patch)
		logr.WithValues("requeueTime", v1alpha1.DefaultProgressingRequeue.String())
		logr.V(1).Info("initiating rollback")
		return reconcile.Result{RequeueAfter: v1alpha1.DefaultProgressingRequeue}, nil
	}
<<<<<<< HEAD
	// Reverse and cleanup the workflow and associated helmreleases
	g.RollingBack()
	_ = r.Status().Patch(ctx, g, patch)

=======
>>>>>>> e8e7bb5c
	requeue := r.cleanupWorkflow(ctx, logr, g)
	if requeue {
		logr.Info("reverse workflow is in progress")
		return reconcile.Result{Requeue: true}, nil
	}
	return reconcile.Result{}, nil
}

func (r *ApplicationGroupReconciler) rollbackFailedHelmReleases(ctx context.Context, hrs []fluxhelmv2beta1.HelmRelease) error {
	for _, hr := range hrs {
		err := utils.HelmRollback(hr.Spec.ReleaseName, hr.Spec.TargetNamespace)
		if err != nil {
			return err
		}
		err = r.Client.Delete(ctx, &hr)
		if err != nil {
			return err
		}
	}
	return nil
}<|MERGE_RESOLUTION|>--- conflicted
+++ resolved
@@ -84,63 +84,24 @@
 
 	patch := client.MergeFrom(appGroup.DeepCopy())
 
-<<<<<<< HEAD
-	// Check if this is an update event to the ApplicationGroup
-	// in which case unmarshal the last successful spec into a
-	// variable
-	if appGroup.GetAnnotations() != nil {
-		last := &v1alpha1.ApplicationGroup{}
-		if s, ok := appGroup.Annotations[v1alpha1.LastSuccessfulAnnotation]; ok {
-			_ = json.Unmarshal([]byte(s), last)
-			r.lastSuccessfulApplicationGroup = last
-		}
-	}
-=======
-	// handle deletes if deletion timestamp is non-zero.
-	// controller-runtime cannot guarantee the order of events
-	// , so it is upto us to determine the type of event
->>>>>>> e8e7bb5c
 	if !appGroup.DeletionTimestamp.IsZero() {
 		if err := r.reconcileDelete(ctx, appGroup, patch); err != nil {
 			return r.Failed(ctx, appGroup, patch, err)
 		}
 		return ctrl.Result{Requeue: true}, nil
 	}
-	// Add finalizer if it doesnt already exist
+	// Add finalizer if it doesn't already exist
 	if appGroup.Finalizers == nil {
 		controllerutil.AddFinalizer(appGroup, v1alpha1.AppGroupFinalizer)
 		if err := r.Patch(ctx, appGroup, patch); err != nil {
 			return r.Failed(ctx, appGroup, patch, err)
 		}
 	}
-
-	// If the (needs) Rollback phase is present in the reconciled version,
-	// we must rollback the application group to the last successful spec.
-	// This should only happen on updates and not during installs.
+	// Rollback if the workflow fails and the app group is marked
+	// in a rolling back state
 	if appGroup.GetDeployCondition() == meta.RollingBackReason {
-<<<<<<< HEAD
 		if err := r.reconcileRollback(ctx, appGroup, patch); err != nil {
 			return r.Failed(ctx, appGroup, patch, err)
-=======
-		if appGroup.GetLastSuccessful() != nil {
-			logr.Info("Rolling back to last successful application group spec")
-			appGroup.Spec = *appGroup.GetLastSuccessful()
-			err = r.Patch(ctx, &appGroup, patch)
-			if err != nil {
-				appGroup.DeployFailed(err.Error())
-				logr.Error(err, "failed to update ApplicationGroup instance while rolling back")
-				return r.handleResponseAndEvent(ctx, logr, appGroup, patch, requeue, err)
-			}
-
-			// If we are able to update to the previous spec
-			// Change the app group spec into a progressing state
-			appGroup.Progressing()
-			_ = r.Status().Patch(ctx, &appGroup, patch)
-
-			requeue = true
-			err = nil
-			return r.handleResponseAndEvent(ctx, logr, appGroup, patch, requeue, err)
->>>>>>> e8e7bb5c
 		}
 		return ctrl.Result{Requeue: true}, nil
 	}
@@ -168,55 +129,7 @@
 		Complete(r)
 }
 
-<<<<<<< HEAD
 func (r *ApplicationGroupReconciler) handleRemediation(ctx context.Context, logr logr.Logger, g *v1alpha1.ApplicationGroup,
-=======
-func (r *ApplicationGroupReconciler) handleResponseAndEvent(ctx context.Context, logr logr.Logger, grp v1alpha1.ApplicationGroup,
-	patch client.Patch, requeue bool, err error) (ctrl.Result, error) {
-	var errStr string
-	if err != nil {
-		errStr = err.Error()
-		grp.ReadyFailed(errStr)
-	} else {
-		grp.DeploySucceeded()
-	}
-
-	err2 := r.Status().Patch(ctx, &grp, patch)
-	if err2 == nil && grp.GetReadyCondition() == meta.SucceededReason {
-		// Annotate the resource with the last successful ApplicationGroup spec
-		grp.SetLastSuccessful()
-		if err := r.Patch(ctx, &grp, patch); err != nil {
-			return ctrl.Result{}, err
-		}
-
-		r.Recorder.Event(&grp, "Normal", "ReconcileSuccess", fmt.Sprintf("Successfully reconciled ApplicationGroup %s", grp.Name))
-	}
-
-	if errStr != "" {
-		r.Recorder.Event(&grp, "Warning", "ReconcileError", fmt.Sprintf("Failed to reconcile ApplicationGroup %s with Error : %s", grp.Name, errStr))
-	}
-
-	if err != nil {
-		if !r.DisableRemediation {
-			return r.handleRemediation(ctx, logr, grp, patch, err)
-		}
-	}
-
-	if requeue {
-		if grp.GetReadyCondition() != meta.ProgressingReason && grp.GetReadyCondition() != meta.ReversingReason {
-			logr.WithValues("requeueTime", v1alpha1.GetInterval(&grp).String())
-			logr.V(1).Info("workflow has succeeded")
-			return reconcile.Result{RequeueAfter: v1alpha1.GetInterval(&grp)}, err
-		}
-		logr.WithValues("requeueTime", v1alpha1.DefaultProgressingRequeue.String())
-		logr.V(1).Info("workflow is still progressing")
-		return reconcile.Result{RequeueAfter: v1alpha1.DefaultProgressingRequeue}, err
-	}
-	return reconcile.Result{}, nil
-}
-
-func (r *ApplicationGroupReconciler) handleRemediation(ctx context.Context, logr logr.Logger, g v1alpha1.ApplicationGroup,
->>>>>>> e8e7bb5c
 	patch client.Patch, err error) (ctrl.Result, error) {
 	// Rollback to previous successful spec since the annotation was set and this is
 	// an UPDATE event
@@ -261,13 +174,6 @@
 		logr.V(1).Info("initiating rollback")
 		return reconcile.Result{RequeueAfter: v1alpha1.DefaultProgressingRequeue}, nil
 	}
-<<<<<<< HEAD
-	// Reverse and cleanup the workflow and associated helmreleases
-	g.RollingBack()
-	_ = r.Status().Patch(ctx, g, patch)
-
-=======
->>>>>>> e8e7bb5c
 	requeue := r.cleanupWorkflow(ctx, logr, g)
 	if requeue {
 		logr.Info("reverse workflow is in progress")
