--- conflicted
+++ resolved
@@ -84,32 +84,9 @@
 	if !appGroup.DeletionTimestamp.IsZero() {
 		if err := r.reconcileDelete(ctx, appGroup, patch); err != nil {
 			return r.Failed(ctx, appGroup, patch, err)
-<<<<<<< HEAD
 		}
 		return ctrl.Result{Requeue: true}, nil
 	}
-	// Add finalizer if it doesn't already exist
-	if appGroup.Finalizers == nil {
-		controllerutil.AddFinalizer(appGroup, v1alpha1.AppGroupFinalizer)
-		if err := r.Patch(ctx, appGroup, patch); err != nil {
-			return r.Failed(ctx, appGroup, patch, err)
-=======
->>>>>>> c105b867
-		}
-		return ctrl.Result{Requeue: true}, nil
-	}
-<<<<<<< HEAD
-	// Rollback if the workflow fails and the app group is marked
-	// in a rolling back state
-	if appGroup.GetDeployCondition() == meta.RollingBackReason {
-		if err := r.reconcileRollback(ctx, appGroup, patch); err != nil {
-			return r.Failed(ctx, appGroup, patch, err)
-		}
-		return ctrl.Result{Requeue: true}, nil
-	}
-
-	// If we have not yet seen this generation, we should reconcile and create the workflow
-=======
 	// Add finalizer if it doesn't already exist
 	if appGroup.Finalizers == nil {
 		controllerutil.AddFinalizer(appGroup, v1alpha1.AppGroupFinalizer)
@@ -120,7 +97,6 @@
 
 	// If we have not yet seen this generation, we should reconcile and create the workflow
 	// Only do this if we have successfully completed a rollback
->>>>>>> c105b867
 	if appGroup.Generation != appGroup.Status.ObservedGeneration {
 		// Change the app group spec into a progressing state
 		if err := r.reconcileCreateOrUpdate(ctx, appGroup, patch); err != nil {
@@ -150,62 +126,6 @@
 		Complete(r)
 }
 
-<<<<<<< HEAD
-func (r *ApplicationGroupReconciler) handleRemediation(ctx context.Context, logr logr.Logger, g *v1alpha1.ApplicationGroup,
-	patch client.Patch, err error) (ctrl.Result, error) {
-	// Rollback to previous successful spec since the annotation was set and this is
-	// an UPDATE event
-	if g.GetLastSuccessful() != nil {
-		// If this is a HelmRelease failure then we must remediate by cleaning up
-		// all the helm releases deployed by the workflow and helm operator
-		if errors.Is(err, ErrHelmReleaseInFailureStatus) {
-			// Delete the HelmRelease(s) - parent and subchart(s)
-			// Lookup charts using the label selector.
-			// Example: chart=kafka-dev,heritage=orkestra,owner=dev, where chart=<top-level-chart>
-			logr.Info("Remediating the applicationgroup with helmrelease failure status")
-			for _, app := range g.Status.Applications {
-				switch meta.GetResourceCondition(&app.ChartStatus, meta.ReadyCondition).Reason {
-				case fluxhelmv2beta1.InstallFailedReason, fluxhelmv2beta1.UpgradeFailedReason, fluxhelmv2beta1.UninstallFailedReason,
-					fluxhelmv2beta1.ArtifactFailedReason, fluxhelmv2beta1.InitFailedReason, fluxhelmv2beta1.GetLastReleaseFailedReason:
-					listOption := client.MatchingLabels{
-						workflow.OwnershipLabel: g.Name,
-						workflow.HeritageLabel:  workflow.Project,
-						workflow.ChartLabelKey:  app.Name,
-					}
-					helmReleases := fluxhelmv2beta1.HelmReleaseList{}
-					err = r.List(ctx, &helmReleases, listOption)
-					if err != nil {
-						logr.Error(err, "failed to find generated HelmRelease instances")
-						return reconcile.Result{}, nil
-					}
-
-					err = r.rollbackFailedHelmReleases(ctx, helmReleases.Items)
-					if err != nil {
-						logr.Error(err, "failed to rollback failed HelmRelease instances")
-						return reconcile.Result{}, nil
-					}
-				}
-			}
-		}
-		// mark the object as requiring rollback so that we can rollback
-		// to the previous versions of all the applications in the ApplicationGroup
-		// using the last successful spec
-		g.RollingBack()
-		_ = r.Status().Patch(ctx, g, patch)
-		logr.WithValues("requeueTime", v1alpha1.DefaultProgressingRequeue.String())
-		logr.V(1).Info("initiating rollback")
-		return reconcile.Result{RequeueAfter: v1alpha1.DefaultProgressingRequeue}, nil
-	}
-	requeue := r.cleanupWorkflow(ctx, logr, g)
-	if requeue {
-		logr.Info("reverse workflow is in progress")
-		return reconcile.Result{Requeue: true}, nil
-	}
-	return reconcile.Result{}, nil
-}
-
-=======
->>>>>>> c105b867
 func (r *ApplicationGroupReconciler) rollbackFailedHelmReleases(ctx context.Context, hrs []fluxhelmv2beta1.HelmRelease) error {
 	for _, hr := range hrs {
 		err := utils.HelmRollback(hr.Spec.ReleaseName, hr.Spec.TargetNamespace)
