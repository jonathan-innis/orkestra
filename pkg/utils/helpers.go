package utils

import (
<<<<<<< HEAD
	"fmt"
=======
	"crypto/sha256"
	"encoding/hex"
>>>>>>> ee911fdd
	"strings"

	fluxhelmv2beta1 "github.com/fluxcd/helm-controller/api/v2beta1"
	"helm.sh/helm/v3/pkg/chart"
	"sigs.k8s.io/yaml"
)

func ConvertToDNS1123(in string) string {
	return strings.ReplaceAll(in, "_", "-")
}

func ConvertSliceToDNS1123(in []string) []string {
	out := []string{}
	for _, s := range in {
		out = append(out, ConvertToDNS1123(s))
	}
	return out
}

func GetHash(in string) string {
	h := sha256.New()
	h.Write([]byte(in))
	return hex.EncodeToString(h.Sum(nil))
}

func TruncateString(in string, num int) string {
	out := in
	if len(in) > num {
		out = in[0:num]
	}
	return out
}

func ToStrPtr(in string) *string {
	return &in
}

func HrToYaml(hr fluxhelmv2beta1.HelmRelease) string {
	b, err := yaml.Marshal(hr)
	if err != nil {
		return ""
	}

	return string(b)
}

func TemplateContainsYaml(ch *chart.Chart) (bool, error) {
	if ch == nil {
		return false, fmt.Errorf("chart cannot be nil")
	}

	for _, f := range ch.Templates {
		if IsFileYaml(f.Name) {
			return true, nil
		}
	}
	return false, nil
}

func IsFileYaml(f string) bool {
	f = strings.ToLower(f)
	if strings.HasSuffix(f, "yml") || strings.HasSuffix(f, "yaml") {
		return true
	}
	return false
}

func AddAppChartNameToFile(name, a string) string {
	prefix := "templates/"
	name = strings.TrimPrefix(name, prefix)
	name = a + "_" + name
	return prefix + name
}<|MERGE_RESOLUTION|>--- conflicted
+++ resolved
@@ -1,12 +1,9 @@
 package utils
 
 import (
-<<<<<<< HEAD
-	"fmt"
-=======
 	"crypto/sha256"
 	"encoding/hex"
->>>>>>> ee911fdd
+	"fmt"
 	"strings"
 
 	fluxhelmv2beta1 "github.com/fluxcd/helm-controller/api/v2beta1"
