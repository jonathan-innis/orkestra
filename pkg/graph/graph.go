package graph

import (
	"fmt"
	"github.com/Azure/Orkestra/api/v1alpha1"
	executorpkg "github.com/Azure/Orkestra/pkg/executor"
	"github.com/Azure/Orkestra/pkg/utils"
	apiextensionsv1 "k8s.io/apiextensions-apiserver/pkg/apis/apiextensions/v1"
)

const (
	ValuesKeyGlobal = "global"
)

type Graph struct {
	Name         string
	AllExecutors map[string]executorpkg.Executor
	Nodes        map[string]*AppNode
}

func (g *Graph) DeepCopy() *Graph {
	newGraph := &Graph{
		Name:         g.Name,
		Nodes:        make(map[string]*AppNode),
		AllExecutors: g.AllExecutors,
	}
	for name, appNode := range g.Nodes {
		newGraph.Nodes[name] = appNode.DeepCopy()
	}
	return newGraph
}

type AppNode struct {
	Name         string
	Dependencies []string
	Tasks        map[string]*TaskNode
}

func NewAppNode(application *v1alpha1.Application) *AppNode {
	return &AppNode{
		Name:         application.Name,
		Dependencies: application.Dependencies,
		Tasks:        make(map[string]*TaskNode),
	}
}

func (appNode *AppNode) DeepCopy() *AppNode {
	newAppNode := &AppNode{
		Name:         appNode.Name,
		Dependencies: appNode.Dependencies,
	}
	if appNode.Tasks != nil {
		newAppNode.Tasks = make(map[string]*TaskNode)
		for name, task := range appNode.Tasks {
			newAppNode.Tasks[name] = task.DeepCopy()
		}
	}
	return newAppNode
}

type TaskNode struct {
	Name         string
	ChartName    string
	ChartVersion string
	Parent       string
	Release      *v1alpha1.Release
	Dependencies []string
	Executors    map[string]*ExecutorNode
}

func NewTaskNode(application *v1alpha1.Application) *TaskNode {
	return &TaskNode{
		Name:         getTaskName(application.Name, application.Name),
		ChartName:    application.Spec.Chart.Name,
		ChartVersion: application.Spec.Chart.Version,
		Release:      application.Spec.Release,
		Executors:    make(map[string]*ExecutorNode),
	}
}

func (taskNode *TaskNode) DeepCopy() *TaskNode {
	newTaskNode := &TaskNode{
		Name:         taskNode.Name,
		ChartName:    taskNode.ChartName,
		ChartVersion: taskNode.ChartVersion,
		Parent:       taskNode.Parent,
		Release:      taskNode.Release.DeepCopy(),
		Dependencies: taskNode.Dependencies,
	}
	if taskNode.Executors != nil {
		newTaskNode.Executors = make(map[string]*ExecutorNode)
		for name, executor := range taskNode.Executors {
			newTaskNode.Executors[name] = executor.DeepCopy()
		}
	}
	return newTaskNode
}

type ExecutorNode struct {
	Name         string
	Dependencies []string
	Executor     executorpkg.Executor
	Params       *apiextensionsv1.JSON
}

func NewExecutorNode(executor *v1alpha1.Executor) *ExecutorNode {
	return &ExecutorNode{
		Name:         executor.Name,
		Dependencies: executor.Dependencies,
		Executor:     executorpkg.ForwardFactory(executor.Type),
		Params:       executor.Params,
	}
}

func NewDefaultExecutorNode() *ExecutorNode {
	return &ExecutorNode{
		Name:     string(v1alpha1.HelmReleaseExecutor),
		Executor: executorpkg.ForwardFactory(v1alpha1.HelmReleaseExecutor),
	}
}

func (executorNode *ExecutorNode) DeepCopy() *ExecutorNode {
	return &ExecutorNode{
		Name:     executorNode.Name,
		Executor: executorNode.Executor,
	}
}

// NewForwardGraph takes in an ApplicationGroup and forms an abstracted
// DAG graph interface with app nodes and task nodes that can be passed into
// the template generation functions
func NewForwardGraph(appGroup *v1alpha1.ApplicationGroup) *Graph {
	g := &Graph{
		AllExecutors: make(map[string]executorpkg.Executor),
		Name:         appGroup.Name,
		Nodes:        make(map[string]*AppNode),
	}

	for i, application := range appGroup.Spec.Applications {
		applicationNode := NewAppNode(&application)
		applicationTaskNode := NewTaskNode(&application)
		g.assignExecutorsToTask(applicationTaskNode, application.Spec.Workflow)
		appValues := application.GetValues()

		// We need to know that the subcharts were staged in order to build this graph
		if len(appGroup.Status.Applications) > i {
			// Iterate through the subchart nodes
			for _, subChart := range application.Spec.Subcharts {
				subChartStatus, ok := appGroup.Status.Applications[i].Subcharts[subChart.Name]
				if !ok {
					continue
				}
				subChartVersion := subChartStatus.Version
				chartName := utils.GetSubchartName(application.Name, subChart.Name)

				// Get the sub-chart values and assign that ot the release
				values, _ := SubChartValues(subChart.Name, application.GetValues())
				release := application.Spec.Release.DeepCopy()
				release.Values = values

<<<<<<< HEAD
			subChartNode := &TaskNode{
				Name:         getTaskName(application.Name, subChart.Name),
				ChartName:    chartName,
				ChartVersion: subChartVersion,
				Release:      release,
				Parent:       application.Name,
				Executors:    make(map[string]*ExecutorNode),
			}
			for _, dep := range subChart.Dependencies {
				subChartNode.Dependencies = append(subChartNode.Dependencies, getTaskName(application.Name, dep))
			}

			g.assignExecutorsToTask(subChartNode, application.Spec.Workflow)
			applicationNode.Tasks[subChartNode.Name] = subChartNode
=======
				subChartNode := &TaskNode{
					Name:         subChart.Name,
					ChartName:    chartName,
					ChartVersion: subChartVersion,
					Release:      release,
					Parent:       application.Name,
					Dependencies: subChart.Dependencies,
					Executors:    []executor.Executor{executor.DefaultForward{}},
				}

				applicationNode.Tasks[subChart.Name] = subChartNode
>>>>>>> 363b8a89

				// Disable the sub-chart dependencies in the values of the parent chart
				appValues[subChart.Name] = map[string]interface{}{
					"enabled": false,
				}

<<<<<<< HEAD
			// Add the node to the set of parent node dependencies
			applicationTaskNode.Dependencies = append(applicationTaskNode.Dependencies, subChartNode.Name)
=======
				// Add the node to the set of parent node dependencies
				applicationNode.Tasks[application.Name].Dependencies = append(applicationNode.Tasks[application.Name].Dependencies, subChart.Name)
			}
>>>>>>> 363b8a89
		}
		_ = applicationTaskNode.Release.SetValues(appValues)
		applicationNode.Tasks[applicationTaskNode.Name] = applicationTaskNode
		g.Nodes[applicationNode.Name] = applicationNode
	}
	return g
}

// NewReverseGraph creates a new reversed DAG based off the passed ApplicationGroup
func NewReverseGraph(appGroup *v1alpha1.ApplicationGroup) *Graph {
	return NewForwardGraph(appGroup).Reverse()
}

// Reverse method reverses the app node dependencies and the task node dependencies
// of the received graph
func (g *Graph) Reverse() *Graph {
	// DeepCopy so that we can clear dependencies
	reverseGraph := g.DeepCopy()
	reverseGraph.clear()

	for _, application := range g.Nodes {
		// Iterate through the application dependencies and reverse the dependency relationship
		for _, dep := range application.Dependencies {
			if node, ok := reverseGraph.Nodes[dep]; ok {
				node.Dependencies = append(node.Dependencies, application.Name)
			}
		}
		for _, subTask := range application.Tasks {
			subChartNode := reverseGraph.Nodes[application.Name].Tasks[subTask.Name]
			// Sub-chart dependencies now depend on this sub-chart to reverse
			for _, dep := range subTask.Dependencies {
				if node, ok := reverseGraph.Nodes[application.Name].Tasks[dep]; ok {
					node.Dependencies = append(node.Dependencies, subChartNode.Name)
				}
			}

			// Reverse the dependencies and the execution of the executors
			for _, executor := range subTask.Executors {
				for _, dep := range executor.Dependencies {
					if node, ok := subChartNode.Executors[dep]; ok {
						node.Dependencies = append(node.Dependencies, executor.Name)
					}
				}
				subChartNode.Executors[executor.Name].Executor = subChartNode.Executors[executor.Name].Executor.Reverse()
				reverseGraph.addExecutorIfNotExist(subChartNode.Executors[executor.Name].Executor)
			}
		}
	}
	return reverseGraph
}

// Diff returns the difference between two graphs
// It is the equivalent of performing A - B
func Diff(a, b *Graph) *Graph {
	diffGraph := a.DeepCopy()
	for name, appA := range a.Nodes {
		if appB, ok := b.Nodes[name]; ok {
			gotAllTasks := true
			for taskName := range appA.Tasks {
				if _, ok := appB.Tasks[taskName]; ok {
					delete(diffGraph.Nodes[name].Tasks, taskName)
				} else {
					gotAllTasks = false
				}
			}
			if gotAllTasks {
				delete(diffGraph.Nodes, name)
			}
		}
	}
	return diffGraph
}

// Combine adds app nodes from the second graph to the first graph
// If an app node with the same name exists in second graph from the first
// graph, it is ignored.
func Combine(a, b *Graph) *Graph {
	combinedGraph := a.DeepCopy()
	for name, node := range b.Nodes {
		if _, ok := a.Nodes[name]; !ok {
			combinedGraph.Nodes[name] = node.DeepCopy()
		}
	}
	for _, item := range b.AllExecutors {
		combinedGraph.addExecutorIfNotExist(item)
	}
	return combinedGraph
}

func (g *Graph) clear() *Graph {
	g.AllExecutors = make(map[string]executorpkg.Executor)
	for _, node := range g.Nodes {
		node.Dependencies = nil
		for _, task := range node.Tasks {
			task.Dependencies = nil
			for _, executor := range task.Executors {
				executor.Dependencies = nil
			}
		}
	}
	return g
}

func (g *Graph) addExecutorIfNotExist(executor executorpkg.Executor) {
	if _, ok := g.AllExecutors[executor.GetName()]; !ok {
		g.AllExecutors[executor.GetName()] = executor
	}
}

func getTaskName(appName, taskName string) string {
	return fmt.Sprintf("%s-%s", appName, taskName)
}

func (g *Graph) assignExecutorsToTask(taskNode *TaskNode, workflow []v1alpha1.Executor) {
	if len(workflow) == 0 {
		taskNode.Executors[string(v1alpha1.HelmReleaseExecutor)] = NewDefaultExecutorNode()
		g.addExecutorIfNotExist(executorpkg.ForwardFactory(v1alpha1.HelmReleaseExecutor))
	} else {
		for _, item := range workflow {
			taskNode.Executors[item.Name] = NewExecutorNode(&item)
			g.addExecutorIfNotExist(executorpkg.ForwardFactory(item.Type))
		}
	}
}

// SubChartValues is the equivalent function to what helm client does with the global
// values file and its subchart values
func SubChartValues(subChartName string, values map[string]interface{}) (*apiextensionsv1.JSON, error) {
	data := make(map[string]interface{})
	if scVals, ok := values[subChartName]; ok {
		if vv, ok := scVals.(map[string]interface{}); ok {
			for k, val := range vv {
				data[k] = val
			}
		}
		if vv, ok := scVals.(map[string]string); ok {
			for k, val := range vv {
				data[k] = val
			}
		}
	}
	if gVals, ok := values[ValuesKeyGlobal]; ok {
		if vv, ok := gVals.(map[string]interface{}); ok {
			data[ValuesKeyGlobal] = vv
		}
		if vv, ok := gVals.(map[string]string); ok {
			data[ValuesKeyGlobal] = vv
		}
	}
	return v1alpha1.GetJSON(data)
}<|MERGE_RESOLUTION|>--- conflicted
+++ resolved
@@ -2,6 +2,7 @@
 
 import (
 	"fmt"
+
 	"github.com/Azure/Orkestra/api/v1alpha1"
 	executorpkg "github.com/Azure/Orkestra/pkg/executor"
 	"github.com/Azure/Orkestra/pkg/utils"
@@ -158,48 +159,29 @@
 				release := application.Spec.Release.DeepCopy()
 				release.Values = values
 
-<<<<<<< HEAD
-			subChartNode := &TaskNode{
-				Name:         getTaskName(application.Name, subChart.Name),
-				ChartName:    chartName,
-				ChartVersion: subChartVersion,
-				Release:      release,
-				Parent:       application.Name,
-				Executors:    make(map[string]*ExecutorNode),
-			}
-			for _, dep := range subChart.Dependencies {
-				subChartNode.Dependencies = append(subChartNode.Dependencies, getTaskName(application.Name, dep))
-			}
-
-			g.assignExecutorsToTask(subChartNode, application.Spec.Workflow)
-			applicationNode.Tasks[subChartNode.Name] = subChartNode
-=======
 				subChartNode := &TaskNode{
-					Name:         subChart.Name,
+					Name:         getTaskName(application.Name, subChart.Name),
 					ChartName:    chartName,
 					ChartVersion: subChartVersion,
 					Release:      release,
 					Parent:       application.Name,
-					Dependencies: subChart.Dependencies,
-					Executors:    []executor.Executor{executor.DefaultForward{}},
-				}
-
-				applicationNode.Tasks[subChart.Name] = subChartNode
->>>>>>> 363b8a89
+					Executors:    make(map[string]*ExecutorNode),
+				}
+				for _, dep := range subChart.Dependencies {
+					subChartNode.Dependencies = append(subChartNode.Dependencies, getTaskName(application.Name, dep))
+				}
+
+				g.assignExecutorsToTask(subChartNode, application.Spec.Workflow)
+				applicationNode.Tasks[subChartNode.Name] = subChartNode
 
 				// Disable the sub-chart dependencies in the values of the parent chart
 				appValues[subChart.Name] = map[string]interface{}{
 					"enabled": false,
 				}
 
-<<<<<<< HEAD
-			// Add the node to the set of parent node dependencies
-			applicationTaskNode.Dependencies = append(applicationTaskNode.Dependencies, subChartNode.Name)
-=======
 				// Add the node to the set of parent node dependencies
-				applicationNode.Tasks[application.Name].Dependencies = append(applicationNode.Tasks[application.Name].Dependencies, subChart.Name)
-			}
->>>>>>> 363b8a89
+				applicationTaskNode.Dependencies = append(applicationTaskNode.Dependencies, subChartNode.Name)
+			}
 		}
 		_ = applicationTaskNode.Release.SetValues(appValues)
 		applicationNode.Tasks[applicationTaskNode.Name] = applicationTaskNode
