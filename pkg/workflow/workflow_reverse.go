--- conflicted
+++ resolved
@@ -3,6 +3,7 @@
 import (
 	"context"
 	"fmt"
+
 	"github.com/Azure/Orkestra/api/v1alpha1"
 	"github.com/Azure/Orkestra/pkg/graph"
 	"github.com/Azure/Orkestra/pkg/meta"
@@ -48,15 +49,8 @@
 }
 
 func (wc *ReverseWorkflowClient) Generate(ctx context.Context) error {
-<<<<<<< HEAD
-	forwardClient := NewBuilderFromClient(wc).Forward(wc.appGroup).Build()
-	rollbackClient := NewBuilderFromClient(wc).Rollback(wc.appGroup).Build()
-=======
-	var err error
-
-	forwardClient := NewClientFromClient(wc, v1alpha1.ForwardWorkflow)
-	rollbackClient := NewClientFromClient(wc, v1alpha1.RollbackWorkflow)
->>>>>>> 363b8a89
+	forwardClient := NewClientFromClient(wc, v1alpha1.Forward)
+	rollbackClient := NewClientFromClient(wc, v1alpha1.Rollback)
 
 	if err := Suspend(ctx, forwardClient); err != nil {
 		return fmt.Errorf("failed to suspend forward workflow: %w", err)
@@ -77,14 +71,14 @@
 }
 
 func (wc *ReverseWorkflowClient) Submit(ctx context.Context) error {
-	forwardClient := NewClientFromClient(wc, v1alpha1.ForwardWorkflow)
+	forwardClient := NewClientFromClient(wc, v1alpha1.Forward)
 	forwardWorkflow, err := GetWorkflow(ctx, forwardClient)
 	if errors.IsNotFound(err) {
 		return meta.ErrForwardWorkflowNotFound
 	} else if err != nil {
 		return err
 	}
-	wc.workflow.Labels[v1alpha1.WorkflowTypeLabel] = string(v1alpha1.ReverseWorkflow)
+	wc.workflow.Labels[v1alpha1.WorkflowTypeLabel] = string(v1alpha1.Reverse)
 	if err := controllerutil.SetControllerReference(forwardWorkflow, wc.workflow, wc.Scheme()); err != nil {
 		return fmt.Errorf("unable to set forward workflow as owner of Argo reverse Workflow: %w", err)
 	}
