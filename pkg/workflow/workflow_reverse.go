package workflow

import (
	"context"
	"fmt"
	"github.com/Azure/Orkestra/pkg/graph"
	"github.com/Azure/Orkestra/pkg/templates"

	"github.com/Azure/Orkestra/api/v1alpha1"
	v1 "k8s.io/apimachinery/pkg/apis/meta/v1"

	"sigs.k8s.io/controller-runtime/pkg/client"

	v1alpha13 "github.com/argoproj/argo-workflows/v3/pkg/apis/workflow/v1alpha1"
	"github.com/go-logr/logr"
	"sigs.k8s.io/controller-runtime/pkg/controller/controllerutil"
)

func (wc *ReverseWorkflowClient) GetLogger() logr.Logger {
	return wc.Logger
}

func (wc *ReverseWorkflowClient) GetClient() client.Client {
	return wc.Client
}

func (wc *ReverseWorkflowClient) GetType() v1alpha1.WorkflowType {
	return v1alpha1.Rollback
}

func (wc *ReverseWorkflowClient) GetAppGroup() *v1alpha1.ApplicationGroup {
	return wc.appGroup
}

func (wc *ReverseWorkflowClient) GetOptions() ClientOptions {
	return wc.ClientOptions
}

func (wc *ReverseWorkflowClient) GetName() string {
	return fmt.Sprintf("%s-reverse", wc.appGroup.Name)
}

func (wc *ReverseWorkflowClient) GetNamespace() string {
	return wc.Namespace
}

func (wc *ReverseWorkflowClient) Generate(ctx context.Context) error {
	var err error

<<<<<<< HEAD
	forwardClient := NewClientFromClient(wc, v1alpha1.ForwardWorkflow)
	rollbackClient := NewClientFromClient(wc, v1alpha1.RollbackWorkflow)
=======
	forwardClient := NewBuilderFromClient(wc).Forward(wc.appGroup).Build()
	rollbackClient := NewBuilderFromClient(wc).Rollback(wc.appGroup).Build()
>>>>>>> e22ff10f

	if err := Suspend(ctx, forwardClient); err != nil {
		return fmt.Errorf("failed to suspend forward workflow: %w", err)
	}
	if err := Suspend(ctx, rollbackClient); err != nil {
		return fmt.Errorf("failed to suspend rollback workflow: %w", err)
	}

	wc.workflow = templates.GenerateWorkflow(wc.GetName(), wc.Namespace, wc.Parallelism)
	graph := graph.NewReverseGraph(wc.GetAppGroup())
	entryTemplate, tpls, err := templates.GenerateTemplates(graph, wc.Namespace, wc.Parallelism)
	if err != nil {
		return fmt.Errorf("failed to generate workflow: %w", err)
	}

	// Update with the app dag templates, entry template, and executor template
	templates.UpdateWorkflowTemplates(wc.workflow, tpls...)
	templates.UpdateWorkflowTemplates(wc.workflow, *entryTemplate)
	for _, executor := range graph.AllExecutors {
		templates.UpdateWorkflowTemplates(wc.workflow, executor.GetTemplate())
	}
	return nil
}

func (wc *ReverseWorkflowClient) Submit(ctx context.Context) error {
<<<<<<< HEAD
	forwardClient := NewClientFromClient(wc, v1alpha1.ForwardWorkflow)
=======
	forwardClient := NewBuilderFromClient(wc).Forward(wc.appGroup).Build()
>>>>>>> e22ff10f
	forwardWorkflow, err := GetWorkflow(ctx, forwardClient)
	if err != nil {
		return err
	}
	obj := &v1alpha13.Workflow{
		ObjectMeta: v1.ObjectMeta{
			Name:      wc.workflow.Name,
			Namespace: wc.workflow.Namespace,
		},
	}
	wc.workflow.Labels[v1alpha1.OwnershipLabel] = wc.appGroup.Name
	wc.workflow.Labels[v1alpha1.WorkflowTypeLabel] = string(v1alpha1.ReverseWorkflow)
	controllerutil.AddFinalizer(wc.workflow, v1alpha1.AppGroupFinalizer)
	if err := wc.Get(ctx, client.ObjectKeyFromObject(obj), obj); client.IgnoreNotFound(err) != nil {
		return fmt.Errorf("failed to GET workflow object with an unrecoverable error: %w", err)
	} else if err != nil {
		if err := controllerutil.SetControllerReference(forwardWorkflow, wc.workflow, wc.Scheme()); err != nil {
			return fmt.Errorf("unable to set forward workflow as owner of Argo reverse Workflow: %w", err)
		}
		// If the argo Workflow object is NotFound and not AlreadyExists on the cluster
		// create a new object and submit it to the cluster
		if err = wc.Create(ctx, wc.workflow); err != nil {
			return fmt.Errorf("failed to CREATE argo workflow object: %w", err)
		}
	}
	return nil
}<|MERGE_RESOLUTION|>--- conflicted
+++ resolved
@@ -3,6 +3,7 @@
 import (
 	"context"
 	"fmt"
+
 	"github.com/Azure/Orkestra/pkg/graph"
 	"github.com/Azure/Orkestra/pkg/templates"
 
@@ -47,13 +48,8 @@
 func (wc *ReverseWorkflowClient) Generate(ctx context.Context) error {
 	var err error
 
-<<<<<<< HEAD
 	forwardClient := NewClientFromClient(wc, v1alpha1.ForwardWorkflow)
 	rollbackClient := NewClientFromClient(wc, v1alpha1.RollbackWorkflow)
-=======
-	forwardClient := NewBuilderFromClient(wc).Forward(wc.appGroup).Build()
-	rollbackClient := NewBuilderFromClient(wc).Rollback(wc.appGroup).Build()
->>>>>>> e22ff10f
 
 	if err := Suspend(ctx, forwardClient); err != nil {
 		return fmt.Errorf("failed to suspend forward workflow: %w", err)
@@ -79,11 +75,7 @@
 }
 
 func (wc *ReverseWorkflowClient) Submit(ctx context.Context) error {
-<<<<<<< HEAD
 	forwardClient := NewClientFromClient(wc, v1alpha1.ForwardWorkflow)
-=======
-	forwardClient := NewBuilderFromClient(wc).Forward(wc.appGroup).Build()
->>>>>>> e22ff10f
 	forwardWorkflow, err := GetWorkflow(ctx, forwardClient)
 	if err != nil {
 		return err
