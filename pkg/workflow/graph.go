--- conflicted
+++ resolved
@@ -7,52 +7,28 @@
 )
 
 type Graph struct {
-	Name string
-<<<<<<< HEAD
-	Nodes map[string]*Node
+	Name  string
+	Nodes map[string]*AppNode
 }
 
-type Node struct {
-	Name string
-	ChartName string
+type AppNode struct {
+	Name         string
+	Dependencies []string
+	Tasks        map[string]*TaskNode
+}
+
+type TaskNode struct {
+	Name         string
+	ChartName    string
 	ChartVersion string
-	Owner string
-	Release *v1alpha1.Release
+	Parent       string
+	Release      *v1alpha1.Release
 	Dependencies []string
 }
 
 func NewForwardGraph(appGroup *v1alpha1.ApplicationGroup) *Graph {
 	g := &Graph{
-		Name: appGroup.Name,
-		Nodes: make(map[string]*Node),
-	}
-
-	for i, application := range appGroup.Spec.Applications {
-		applicationNode := NewNode(&application)
-		appValues := applicationNode.Release.GetValues()
-=======
-	Nodes map[string]*AppNode
-}
-
-type AppNode struct {
-	Name string
-	Dependencies []string
-	Tasks map[string]*TaskNode
-}
-
-type TaskNode struct {
-	Name string
-	ChartName string
-	ChartVersion string
-	Parent string
-	Release *v1alpha1.Release
-	Dependencies []string
-}
-
-
-func NewForwardGraph(appGroup *v1alpha1.ApplicationGroup) *Graph {
-	g := &Graph{
-		Name: appGroup.Name,
+		Name:  appGroup.Name,
 		Nodes: make(map[string]*AppNode),
 	}
 
@@ -60,100 +36,38 @@
 		applicationNode := NewAppNode(&application)
 		applicationNode.Tasks[application.Name] = NewTaskNode(&application)
 		appValues := application.Spec.Release.GetValues()
->>>>>>> cc64fd7b
 
 		// Iterate through the subchart nodes
 		for _, subChart := range application.Spec.Subcharts {
 			subChartVersion := appGroup.Status.Applications[i].Subcharts[subChart.Name].Version
-<<<<<<< HEAD
-			nodeName := utils.GetSubchartName(application.Name, subChart.Name)
-=======
 			chartName := utils.GetSubchartName(application.Name, subChart.Name)
->>>>>>> cc64fd7b
 
 			// Get the sub-chart values and assign that ot the release
 			values, _ := subChartValues(subChart.Name, application.GetValues())
 			release := application.Spec.Release.DeepCopy()
 			release.Values = values
 
-<<<<<<< HEAD
-			subChartNode := &Node{
-				Name: nodeName,
-				ChartName: nodeName,
+			subChartNode := &TaskNode{
+				Name:         subChart.Name,
+				ChartName:    chartName,
 				ChartVersion: subChartVersion,
-				Release: release,
-				Owner: application.Name,
-				Dependencies: []string{},
-			}
-
-			// Add the sub-chart dependencies with their names
-			for _, dep := range subChart.Dependencies {
-				subChartNode.Dependencies = append(subChartNode.Dependencies, utils.GetSubchartName(application.Name, dep))
-			}
-			subChartNode.Dependencies = append(subChartNode.Dependencies, application.Dependencies...)
-			g.Nodes[nodeName] = subChartNode
-=======
-			subChartNode := &TaskNode{
-				Name: subChart.Name,
-				ChartName: chartName,
-				ChartVersion: subChartVersion,
-				Release: release,
-				Parent: application.Name,
+				Release:      release,
+				Parent:       application.Name,
 				Dependencies: subChart.Dependencies,
 			}
 
 			applicationNode.Tasks[subChart.Name] = subChartNode
->>>>>>> cc64fd7b
 
 			// Disable the sub-chart dependencies in the values of the parent chart
 			appValues[subChart.Name] = map[string]interface{}{
 				"enabled": false,
 			}
-<<<<<<< HEAD
 
 			// Add the node to the set of parent node dependencies
-			applicationNode.Dependencies = append(applicationNode.Dependencies, nodeName)
+			applicationNode.Tasks[application.Name].Dependencies = append(applicationNode.Tasks[application.Name].Dependencies, subChart.Name)
 		}
-		applicationNode.Release.SetValues(appValues)
-		g.Nodes[applicationNode.Name] = applicationNode
-	}
-	return g
-}
+		_ = applicationNode.Tasks[application.Name].Release.SetValues(appValues)
 
-func NewReverseGraph(appGroup *v1alpha1.ApplicationGroup) *Graph {
-	g := NewForwardGraph(appGroup).clearDependencies()
-
-	for _, application := range appGroup.Spec.Applications {
-		// Iterate through the application dependencies and reverse the dependency relationship
-		for _, dep := range application.Dependencies {
-			if node, ok := g.Nodes[dep]; ok {
-				node.Dependencies = append(node.Dependencies, application.Name)
-			}
-		}
-		for _, subChart := range application.Spec.Subcharts {
-			nodeName := utils.GetSubchartName(application.Name, subChart.Name)
-			subChartNode := g.Nodes[nodeName]
-
-			// Application dependencies now depend on the sub-chart to reverse
-			for _, dep := range application.Dependencies {
-				if node, ok := g.Nodes[dep]; ok {
-					node.Dependencies = append(node.Dependencies, subChartNode.Name)
-				}
-			}
-
-			// Sub-chart dependencies now depend on this sub-chart to reverse
-			for _, dep := range subChart.Dependencies {
-				if node, ok := g.Nodes[utils.GetSubchartName(application.Name, dep)]; ok {
-					node.Dependencies = append(node.Dependencies, subChartNode.Name)
-				}
-			}
-
-=======
-
-			// Add the node to the set of parent node dependencies
-			applicationNode.Tasks[application.Name].Dependencies = append(applicationNode.Dependencies, subChart.Name)
-		}
-		applicationNode.Tasks[application.Name].Release.SetValues(appValues)
 		g.Nodes[applicationNode.Name] = applicationNode
 	}
 	return g
@@ -178,7 +92,6 @@
 					node.Dependencies = append(node.Dependencies, subChartNode.Name)
 				}
 			}
->>>>>>> cc64fd7b
 			// Sub-chart now depends on the parent application chart to reverse
 			subChartNode.Dependencies = append(subChartNode.Dependencies, application.Name)
 		}
@@ -189,39 +102,27 @@
 func (g *Graph) clearDependencies() *Graph {
 	for _, node := range g.Nodes {
 		node.Dependencies = []string{}
-<<<<<<< HEAD
-=======
 		for _, task := range node.Tasks {
 			task.Dependencies = []string{}
 		}
->>>>>>> cc64fd7b
 	}
 	return g
 }
 
-<<<<<<< HEAD
-func NewNode(application *v1alpha1.Application) *Node {
-	return &Node{
-=======
 func NewAppNode(application *v1alpha1.Application) *AppNode {
 	return &AppNode{
-		Name: application.Name,
+		Name:         application.Name,
 		Dependencies: application.Dependencies,
-		Tasks: make(map[string]*TaskNode),
+		Tasks:        make(map[string]*TaskNode),
 	}
 }
 
 func NewTaskNode(application *v1alpha1.Application) *TaskNode {
 	return &TaskNode{
->>>>>>> cc64fd7b
-		Name: application.Name,
-		ChartName: application.Spec.Chart.Name,
+		Name:         application.Name,
+		ChartName:    application.Spec.Chart.Name,
 		ChartVersion: application.Spec.Chart.Version,
-		Release: application.Spec.Release,
-<<<<<<< HEAD
-		Dependencies: application.Dependencies,
-=======
->>>>>>> cc64fd7b
+		Release:      application.Spec.Release,
 	}
 }
 
@@ -233,11 +134,19 @@
 				data[k] = val
 			}
 		}
+		if vv, ok := scVals.(map[string]string); ok {
+			for k, val := range vv {
+				data[k] = val
+			}
+		}
 	}
 	if gVals, ok := values[ValuesKeyGlobal]; ok {
 		if vv, ok := gVals.(map[string]interface{}); ok {
 			data[ValuesKeyGlobal] = vv
 		}
+		if vv, ok := gVals.(map[string]string); ok {
+			data[ValuesKeyGlobal] = vv
+		}
 	}
 	return v1alpha1.GetJSON(data)
 }