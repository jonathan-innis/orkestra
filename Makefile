--- conflicted
+++ resolved
@@ -30,11 +30,7 @@
 	ginkgo ./... -cover -coverprofile coverage.txt
 
 # Run tests
-<<<<<<< HEAD
-test:
-=======
 test: install
->>>>>>> 525863d0
 	go test -v ./... -coverprofile coverage.txt -timeout 25m
 
 # Build manager binary
